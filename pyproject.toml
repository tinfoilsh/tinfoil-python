--- conflicted
+++ resolved
@@ -16,12 +16,8 @@
     "openai>=1.63.0",
     "httpx>=0.28",
     "build>=1.2.0",
-<<<<<<< HEAD
     "requests>=2.31.0",
     "cryptography>=42.0.0",
     "pyOpenSSL>=25.0.0",
     "sigstore>=3.6.2"
-=======
-    "cryptography>=44.0.0"
->>>>>>> e00667e1
 ]